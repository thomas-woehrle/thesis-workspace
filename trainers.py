--- conflicted
+++ resolved
@@ -58,8 +58,11 @@
 @dataclass
 class LRSchedulerConfig:
     lr_scheduler_slug: Optional[str]
+    lr_scheduler_slug: Optional[str]
     T_max: Optional[int] = None
     eta_min: Optional[float] = None
+    milestones: Optional[list[int]] = None
+    gamma: Optional[float] = None
     milestones: Optional[list[int]] = None
     gamma: Optional[float] = None
 
@@ -96,13 +99,8 @@
 
 
 def get_lr_scheduler(
-<<<<<<< HEAD
-    optimizer: Optimizer, scheduler_config: LRSchedulerConfig
-) -> Optional[LRScheduler]:
-=======
     optimizer: optim.Optimizer, scheduler_config: LRSchedulerConfig
 ) -> Optional[optim.lr_scheduler.LRScheduler]:
->>>>>>> f5c26c37
     if scheduler_config.lr_scheduler_slug is None:
         return None
     elif scheduler_config.lr_scheduler_slug == "cosine_annealing":
@@ -117,7 +115,14 @@
         return optim.lr_scheduler.MultiStepLR(
             optimizer, scheduler_config.milestones, scheduler_config.gamma
         )
+    elif scheduler_config.lr_scheduler_slug == "multi_step":
+        assert scheduler_config.milestones is not None
+        assert scheduler_config.gamma is not None
+        return optim.lr_scheduler.MultiStepLR(
+            optimizer, scheduler_config.milestones, scheduler_config.gamma
+        )
     else:
+        raise ValueError(f"LR scheduler {scheduler_config.lr_scheduler_slug} is not supported")
         raise ValueError(f"LR scheduler {scheduler_config.lr_scheduler_slug} is not supported")
 
 
