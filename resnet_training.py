import os
import random
import sys
from dataclasses import asdict, dataclass
from typing import Optional

import numpy as np
import torch
import torchvision
import torchvision.transforms as transforms
from torch.utils.data import DataLoader, Subset
import wandb
import wandb.wandb_run
import yaml

import evaluators
import loggers
import resnet_cifar
import resnet_cifar_small
import trainers

# Mean and standard deviation for CIFAR-100 (precomputed)
CIFAR100_MEAN = (0.5071, 0.4865, 0.4409)
CIFAR100_STD = (0.2673, 0.2564, 0.2762)


def get_cifar_dataloader(
    is_train: bool,
    batch_size: int,
    num_workers: int,
    use_every_nth: Optional[int],
    is_cifar10: bool,
    use_img_transforms: bool,
):
    train_transforms = (
        transforms.Compose(
            [
                transforms.RandomCrop(32, padding=4),
                transforms.RandomHorizontalFlip(),
                transforms.ToTensor(),
                transforms.Normalize(CIFAR100_MEAN, CIFAR100_STD),
            ]
        )
        if use_img_transforms
        else transforms.ToTensor()
    )

    val_transforms = (
        transforms.Compose(
            [transforms.ToTensor(), transforms.Normalize(CIFAR100_MEAN, CIFAR100_STD)]
        )
        if use_img_transforms
        else transforms.ToTensor()
    )

    if is_cifar10:
        dataset = torchvision.datasets.CIFAR10(
            "./artifacts",
            train=is_train,
            download=True,
            transform=train_transforms if is_train else val_transforms,
        )
    else:
        dataset = torchvision.datasets.CIFAR100(
            "./artifacts",
            train=is_train,
            download=True,
            transform=train_transforms if is_train else val_transforms,
        )

    if use_every_nth is not None:
        dataset = Subset(dataset, indices=range(0, len(dataset), use_every_nth))

    dataloader = DataLoader(
        dataset, batch_size, num_workers=num_workers, shuffle=is_train, pin_memory=True
    )
    return dataloader


@dataclass
class TrainingConfig:
    trainer_config: trainers.TrainerConfig
    evaluator_config: evaluators.Evaluator1Config
    num_epochs: int
    batch_size: int
    use_img_transforms: bool
    use_evolution: bool
    model_slug: str
    num_workers: int = 0
    use_data_subset: bool = False
    is_cifar10: bool = False
    seed: Optional[int] = None


def seed_everything(seed: int):
    """Seeds everything. Cuda seeding and benchmarking configuration excluded for now."""
    random.seed(seed)
    # Set PYTHONHASHSEED environment variable at a fixed value
    os.environ["PYTHONHASHSEED"] = str(seed)
    np.random.seed(seed)
    torch.manual_seed(seed)


def run_training(training_config: TrainingConfig, wandb_run: Optional[wandb.wandb_run.Run]):
    # Seed
    if training_config.seed is not None:
        seed_everything(training_config.seed)

    # Get dataloaders
    train_dataloader = get_cifar_dataloader(
        is_train=True,
        batch_size=training_config.batch_size,
        use_every_nth=1000 if training_config.use_data_subset else None,
        is_cifar10=training_config.is_cifar10,
        use_img_transforms=training_config.use_img_transforms,
        num_workers=training_config.num_workers,
    )
    val_dataloader = get_cifar_dataloader(
        is_train=False,
        batch_size=training_config.batch_size,
        use_every_nth=1000 if training_config.use_data_subset else None,
        is_cifar10=training_config.is_cifar10,
        use_img_transforms=training_config.use_img_transforms,
        num_workers=training_config.num_workers,
    )

    # Get model
    if training_config.model_slug == "small_resnet20":
        model = resnet_cifar_small.resnet20(nb_cls=10 if training_config.is_cifar10 else 100)
    elif training_config.model_slug == "resnet18":
        model = resnet_cifar.ResNet18(nb_cls=10 if training_config.is_cifar10 else 100)
    else:
        raise ValueError(f"Model {training_config.model_slug} is not supported")

    # Get logger
    logger = loggers.Logger(wandb_run)

    # Get trainer
    if training_config.use_evolution:
        assert isinstance(training_config.trainer_config, trainers.EvolutionaryTrainerConfig)
        trainer = trainers.EvolutionaryTrainer(
            model, train_dataloader, logger, training_config.trainer_config
        )
    else:
        assert isinstance(training_config.trainer_config, trainers.NormalTrainerConfig)
        trainer = trainers.NormalTrainer(
            model, train_dataloader, logger, training_config.trainer_config
        )

    # Get evaluator
    evaluator = evaluators.Evaluator1(
        model, val_dataloader, training_config.evaluator_config, logger
    )

    # Run Training
    for epoch in range(training_config.num_epochs):
        trainer.train_epoch(epoch)
        evaluator.eval_epoch(epoch)


<<<<<<< HEAD
if __name__ == "__main__":
    device = torch.device("mps")
    is_test_run = False
    is_cifar10 = False
    num_epochs = 40
    seed: Optional[int] = None
    use_evolution = False
    model_slug = "small_resnet20"

    if use_evolution:
        trainer_config = trainers.EvolutionaryTrainerConfig(
            device=device, popsize=100, sigma=0.1, lr=0.001, use_antithetic_sampling=True
        )
=======
def load_config_from_yaml(config_path: str) -> tuple[TrainingConfig, str]:
    """Loads training configuration from a YAML file."""
    with open(config_path, "r") as f:
        config_dict = yaml.safe_load(f)

    # Handle device creation
    device = torch.device(config_dict.pop("device"))
    wandb_project = config_dict.pop("wandb_project")

    # Handle TrainerConfig
    trainer_config_dict = config_dict.pop("trainer_config")

    if config_dict["use_evolution"]:
        trainer_config = trainers.EvolutionaryTrainerConfig(device=device, **trainer_config_dict)
>>>>>>> f5c26c37
    else:
        # Handle nested NormalTrainerConfig parts
        optimizer_config = trainers.OptimizerConfig(**trainer_config_dict["optimizer_config"])
        lr_scheduler_config = trainers.LRSchedulerConfig(
            **trainer_config_dict["lr_scheduler_config"]
        )

        trainer_config = trainers.NormalTrainerConfig(
<<<<<<< HEAD
            device=device,
            optimizer_config=trainers.OptimizerConfig(
                optimizer_name="sgd",
                lr=0.01 if is_test_run else 0.1,
                weight_decay=1e-4,
                momentum=0.9,
            ),
            lr_scheduler_config=trainers.LRSchedulerConfig(
                lr_scheduler_slug="multi_step",
                milestones=[int(0.25 * num_epochs), int(0.5 * num_epochs), int(0.75 * num_epochs)],
                gamma=0.2,
            ),
=======
            device=device,  # From above
            optimizer_config=optimizer_config,
            lr_scheduler_config=lr_scheduler_config,
>>>>>>> f5c26c37
        )

    # Handle EvaluatorConfig
    evaluator_config = evaluators.Evaluator1Config(
        device=device, **config_dict.pop("evaluator_config")
    )

    # Create main TrainingConfig
    training_config = TrainingConfig(
        trainer_config=trainer_config,
        evaluator_config=evaluator_config,
        **config_dict,  # Pass remaining top-level args
    )

    return training_config, wandb_project


if __name__ == "__main__":
    config_path = sys.argv[1]

    config, project = load_config_from_yaml(config_path)

    with wandb.init(project=project, config=asdict(config)) as run:
        run_training(config, run)<|MERGE_RESOLUTION|>--- conflicted
+++ resolved
@@ -158,21 +158,6 @@
         evaluator.eval_epoch(epoch)
 
 
-<<<<<<< HEAD
-if __name__ == "__main__":
-    device = torch.device("mps")
-    is_test_run = False
-    is_cifar10 = False
-    num_epochs = 40
-    seed: Optional[int] = None
-    use_evolution = False
-    model_slug = "small_resnet20"
-
-    if use_evolution:
-        trainer_config = trainers.EvolutionaryTrainerConfig(
-            device=device, popsize=100, sigma=0.1, lr=0.001, use_antithetic_sampling=True
-        )
-=======
 def load_config_from_yaml(config_path: str) -> tuple[TrainingConfig, str]:
     """Loads training configuration from a YAML file."""
     with open(config_path, "r") as f:
@@ -187,7 +172,6 @@
 
     if config_dict["use_evolution"]:
         trainer_config = trainers.EvolutionaryTrainerConfig(device=device, **trainer_config_dict)
->>>>>>> f5c26c37
     else:
         # Handle nested NormalTrainerConfig parts
         optimizer_config = trainers.OptimizerConfig(**trainer_config_dict["optimizer_config"])
@@ -196,24 +180,9 @@
         )
 
         trainer_config = trainers.NormalTrainerConfig(
-<<<<<<< HEAD
-            device=device,
-            optimizer_config=trainers.OptimizerConfig(
-                optimizer_name="sgd",
-                lr=0.01 if is_test_run else 0.1,
-                weight_decay=1e-4,
-                momentum=0.9,
-            ),
-            lr_scheduler_config=trainers.LRSchedulerConfig(
-                lr_scheduler_slug="multi_step",
-                milestones=[int(0.25 * num_epochs), int(0.5 * num_epochs), int(0.75 * num_epochs)],
-                gamma=0.2,
-            ),
-=======
             device=device,  # From above
             optimizer_config=optimizer_config,
             lr_scheduler_config=lr_scheduler_config,
->>>>>>> f5c26c37
         )
 
     # Handle EvaluatorConfig
